/*
 *  Java Information Dynamics Toolkit (JIDT)
 *  Copyright (C) 2012, Joseph T. Lizier
 *  
 *  This program is free software: you can redistribute it and/or modify
 *  it under the terms of the GNU General Public License as published by
 *  the Free Software Foundation, either version 3 of the License, or
 *  (at your option) any later version.
 *  
 *  This program is distributed in the hope that it will be useful,
 *  but WITHOUT ANY WARRANTY; without even the implied warranty of
 *  MERCHANTABILITY or FITNESS FOR A PARTICULAR PURPOSE.  See the
 *  GNU General Public License for more details.
 *  
 *  You should have received a copy of the GNU General Public License
 *  along with this program.  If not, see <http://www.gnu.org/licenses/>.
 */

package infodynamics.measures.continuous;

import java.util.Vector;

import infodynamics.utils.MatrixUtils;

/**
 * A Multivariate Transfer Entropy (TE) calculator (implementing
 * {@link TransferEntropyCalculatorMultiVariate})
 * which is affected using a 
 * given Conditional Mutual Information (MI) calculator (implementing
 * {@link ConditionalMutualInfoCalculatorMultiVariate}) to make the calculations.
 * 
 * <p>Usage is as per the paradigm outlined for {@link TransferEntropyCalculatorMultiVariate},
 * except that in the constructor(s) for this class the implementation for
 * a {@link ConditionalMutualInfoCalculatorMultiVariate} must be supplied.
 * </p>
 * 
 * <p>This class <i>may</i> be used directly, however users are advised that
 * several child classes are available which already plug-in the various
 * conditional MI estimators
 * to provide TE calculators (taking specific caution associated with
 * each type of estimator):</p>
 * <ul>
 *  <li>{@link infodynamics.measures.continuous.gaussian.TransferEntropyCalculatorMultiVariateGaussian}</li>
 *  <li>{@link infodynamics.measures.continuous.kraskov.TransferEntropyCalculatorMultiVariateKraskov}</li>
 * </ul>
 * 
 * <p>This implementation inherits from the {@link TransferEntropyCalculatorViaCondMutualInfo},
 * so the univariate methods for adding observations etc are still available, however
 * they will throw Exceptions if this calculator was not initialised for single
 * dimensional data sets.
 * </p>
 * 
 * <p><b>References:</b><br/>
 * <ul>
 *  <li>T. Schreiber, <a href="http://dx.doi.org/10.1103/PhysRevLett.85.461">
 * "Measuring information transfer"</a>,
 *  Physical Review Letters 85 (2) pp.461-464, 2000.</li>
 *  <li>J. T. Lizier, M. Prokopenko and A. Zomaya,
 *  <a href="http://dx.doi.org/10.1103/PhysRevE.77.026110">
 *  "Local information transfer as a spatiotemporal filter for complex systems"</a>
 *  Physical Review E 77, 026110, 2008.</li>
 *  <li>J.T. Lizier, J. Heinzle, A. Horstmann, J.-D. Haynes, M. Prokopenko,
 *  <a href="http://dx.doi.org/10.1007/s10827-010-0271-2">
 *  "Multivariate information-theoretic measures reveal directed information
 *  structure and task relevant changes in fMRI connectivity"</a>,
 *  Journal of Computational Neuroscience, vol. 30, pp. 85-107, 2011.</li>
 * </ul>
 *  
 * @author Joseph Lizier, <a href="joseph.lizier at gmail.com">email</a>,
 * <a href="http://lizier.me/joseph/">www</a>
 * @see TransferEntropyCalculatorViaCondMutualInfo
 * @see TransferEntropyCalculatorMultiVariate
 * @see TransferEntropyCalculator
 */
public class TransferEntropyCalculatorMultiVariateViaCondMutualInfo
    extends TransferEntropyCalculatorViaCondMutualInfo
    // which means we implement TransferEntropyCalculator 
    implements TransferEntropyCalculatorMultiVariate {

  /**
   * Number of dimensions of the destination
   */
  protected int destDimensions = 1;
  /**
   * Number of dimensions of the source
   */
  protected int sourceDimensions = 1;

  /**
   * Construct a transfer entropy calculator using an instance of
   * condMiCalculatorClassName as the underlying conditional mutual information calculator.
   * 
   * @param condMiCalculatorClassName fully qualified name of the class which must implement
   *  {@link ConditionalMutualInfoCalculatorMultiVariate}
   * @throws InstantiationException if the given class cannot be instantiated
   * @throws IllegalAccessException if illegal access occurs while trying to create an instance
   *   of the class
   * @throws ClassNotFoundException if the given class is not found
   */
  public TransferEntropyCalculatorMultiVariateViaCondMutualInfo(String condMiCalculatorClassName)
      throws InstantiationException, IllegalAccessException, ClassNotFoundException {
    super(condMiCalculatorClassName);
  }

  /**
   * Construct a transfer entropy calculator using an instance of
   * condMiCalcClass as the underlying conditional mutual information calculator.
   * 
   * @param condMiCalcClass the class which must implement
   *  {@link ConditionalMutualInfoCalculatorMultiVariate}
   * @throws InstantiationException if the given class cannot be instantiated
   * @throws IllegalAccessException if illegal access occurs while trying to create an instance
   *   of the class
   * @throws ClassNotFoundException if the given class is not found
   */
  public TransferEntropyCalculatorMultiVariateViaCondMutualInfo(Class<ConditionalMutualInfoCalculatorMultiVariate> condMiCalcClass)
      throws InstantiationException, IllegalAccessException, ClassNotFoundException {
    super(condMiCalcClass);
  }

  /**
   * Construct this calculator by passing in a constructed but not initialised
   * underlying Conditional Mutual information calculator.
   * 
   * @param condMiCalc An instantiated conditional mutual information calculator.
   * @throws Exception if the supplied calculator has not yet been instantiated.
   */
  public TransferEntropyCalculatorMultiVariateViaCondMutualInfo(ConditionalMutualInfoCalculatorMultiVariate condMiCalc) throws Exception {
    super(condMiCalc);
  }
  
  /* (non-Javadoc)
   * @see infodynamics.measures.continuous.ChannelCalculatorMultiVariate#initialise(int, int)
   */
  @Override
  public void initialise(int sourceDimensions, int destDimensions)
      throws Exception {
    initialise(sourceDimensions, destDimensions, k, k_tau, l, l_tau, delay);
  }

  /* (non-Javadoc)
   * @see infodynamics.measures.continuous.TransferEntropyCalculatorMultiVariate#initialise(int, int, int)
   */
  @Override
  public void initialise(int k, int sourceDimensions, int destDimensions)
      throws Exception {
    initialise(sourceDimensions, destDimensions, k, k_tau, l, l_tau, delay);
  }

  /* (non-Javadoc)
   * @see infodynamics.measures.continuous.TransferEntropyCalculatorViaCondMutualInfo#initialise(int, int, int, int, int)
   */
  @Override
  public void initialise(int k, int k_tau, int l, int l_tau, int delay)
      throws Exception {
    initialise(sourceDimensions, destDimensions, k, k_tau, l, l_tau, delay);
  }

  /**
   * Initialise the calculator for re-use with new observations.
   * New embedding parameters, source and dest dimensions
   * and source-destination delay
   * may be supplied here; all other parameters
   * remain unchanged.
   * 
   * @param sourceDimensions dimensionality of the source variable
   * @param destDimensions dimensionality of the destination variable
   * @param k Length of destination past history to consider
   * @param k_tau embedding delay for the destination variable
   * @param l length of source past history to consider
   * @param l_tau embedding delay for the source variable
   * @param delay time lag between last element of source and destination next value
   */
  public void initialise(int sourceDimensions, int destDimensions, int k, int k_tau, int l, int l_tau, int delay) throws Exception {
    if (delay < 0) {
      throw new Exception("Cannot compute TE with source-destination delay < 0");
    }
    this.sourceDimensions = sourceDimensions;
    this.destDimensions = destDimensions;
    this.k = k;
    this.k_tau = k_tau;
    this.l = l;
    this.l_tau = l_tau;
    this.delay = delay;
    
    // Now check which point we can start taking observations from in any
    //  addObservations call. These two integers represent the last
    //  point of the destination embedding, in the cases where the destination
    //  embedding itself determines where we can start taking observations, or
    //  the case where the source embedding plus delay is longer and so determines
    //  where we can start taking observations.
    int startTimeBasedOnDestPast = (k-1)*k_tau;
    int startTimeBasedOnSourcePast = (l-1)*l_tau + delay - 1;
    startTimeForFirstDestEmbedding = Math.max(startTimeBasedOnDestPast, startTimeBasedOnSourcePast);

    condMiCalc.initialise(l*sourceDimensions, destDimensions, k*destDimensions);
  }

  /**
   * <p>Sets a single set of <b>univariate</b> observations to compute the PDFs from.
   * Can only be called on this multivariate calculator if the dimensions
   * of both source and destination are 1, otherwise throws an exception</p>
   * 
   * {@inheritDoc}
   * 
   * @param source univariate observations for the source variable
   * @param destination univariate observations for the destination variable
   * @throws Exception if initialised dimensions were not 1
   */
  @Override
  public void setObservations(double[] source, double[] destination) throws Exception {
    
    if ((sourceDimensions != 1) || (destDimensions != 1)) {
      throw new Exception("Cannot call the univariate setObservations if you " +
          "have initialised with dimension > 1 for either source or destination");
    }
    
    super.setObservations(source, destination);
  }

<<<<<<< HEAD
  /* (non-Javadoc)
   * @see infodynamics.measures.continuous.ChannelCalculatorMultiVariate#setObservations(double[][], double[][])
   */
  @Override
  public void setObservations(double[][] source, double[][] destination)
      throws Exception {
    if (source.length != destination.length) {
      throw new Exception(String.format("Source and destination lengths (%d and %d) must match!",
          source.length, destination.length));
    }
    if (source.length < startTimeForFirstDestEmbedding + 2) {
      // There are no observations to add here, the time series is too short
      throw new Exception("Not enough observations to set here given k, k_tau, l, l_tau and delay parameters");
    }
    double[][] currentDestPastVectors = 
        MatrixUtils.makeDelayEmbeddingVector(destination, k, k_tau,
            startTimeForFirstDestEmbedding,
            destination.length - startTimeForFirstDestEmbedding - 1);
    double[][] currentDestNextVectors =
        MatrixUtils.makeDelayEmbeddingVector(destination, 1,
            startTimeForFirstDestEmbedding + 1,
            destination.length - startTimeForFirstDestEmbedding - 1);
    double[][] currentSourcePastVectors = 
        MatrixUtils.makeDelayEmbeddingVector(source, l, l_tau,
            startTimeForFirstDestEmbedding + 1 - delay,
            source.length - startTimeForFirstDestEmbedding - 1);
    condMiCalc.setObservations(currentSourcePastVectors, currentDestNextVectors, currentDestPastVectors);
  }

  @Override
  public void startAddObservations() {
    if ((sourceDimensions == 1) && (destDimensions == 1)) {
      super.startAddObservations();
    } else {
      condMiCalc.startAddObservations();
    }

  }

  @Override
  public void finaliseAddObservations() throws Exception {
    if ((sourceDimensions == 1) && (destDimensions == 1)) {
      super.finaliseAddObservations();
    } else {
      condMiCalc.finaliseAddObservations();
    }

  }

  /**
   * <p>Adds a new set of <b>univariate</b> observations to compute the PDFs from.
   * Can only be called on this multivariate calculator if the dimensions
   * of both source and destination are 1, otherwise throws an exception</p>
   * 
   * {@inheritDoc}
   * 
   * @param source univariate observations for the source variable
   * @param destination univariate observations for the destination variable
   * @throws Exception if initialised dimensions were not 1
   * @see {@link ChannelCalculator#addObservations(double[], double[])}
   */
  @Override
  public void addObservations(double[] source, double[] destination) throws Exception {

    if ((sourceDimensions != 1) || (destDimensions != 1)) {
      throw new Exception("Cannot call the univariate addObservations if you " +
          "have initialised with dimension > 1 for either source or destination");
    }
    super.addObservations(source, destination);
  }
  
  /* (non-Javadoc)
   * @see infodynamics.measures.continuous.ChannelCalculatorMultiVariate#addObservations(double[][], double[][])
   */
  @Override
  public void addObservations(double[][] source, double[][] destination)
      throws Exception {
    if (source.length != destination.length) {
      throw new Exception(String.format("Source and destination lengths (%d and %d) must match!",
          source.length, destination.length));
    }
    if (source.length < startTimeForFirstDestEmbedding + 2) {
      // There are no observations to add here, the time series is too short
      // Don't throw an exception, do nothing since more observations
      //  can be added later.
      return;
    }
    double[][] currentDestPastVectors = 
        MatrixUtils.makeDelayEmbeddingVector(destination, k, k_tau,
            startTimeForFirstDestEmbedding,
            destination.length - startTimeForFirstDestEmbedding - 1);
    double[][] currentDestNextVectors =
        MatrixUtils.makeDelayEmbeddingVector(destination, 1,
            startTimeForFirstDestEmbedding + 1,
            destination.length - startTimeForFirstDestEmbedding - 1);
    double[][] currentSourcePastVectors = 
        MatrixUtils.makeDelayEmbeddingVector(source, l, l_tau,
            startTimeForFirstDestEmbedding + 1 - delay,
            source.length - startTimeForFirstDestEmbedding - 1);
    condMiCalc.addObservations(currentSourcePastVectors, currentDestNextVectors, currentDestPastVectors);
  }
=======
	/* (non-Javadoc)
	 * @see infodynamics.measures.continuous.ChannelCalculatorMultiVariate#setObservations(double[][], double[][])
	 */
	@Override
	public void setObservations(double[][] source, double[][] destination)
			throws Exception {
		if (source.length != destination.length) {
			throw new Exception(String.format("Source and destination lengths (%d and %d) must match!",
					source.length, destination.length));
		}
		if ((sourceDimensions == 1) && (destDimensions == 1)) {
			// We'll be using the superclass for the computation
			super.setObservations(MatrixUtils.selectColumn(source, 0),
					MatrixUtils.selectColumn(destination, 0));
			return;
		}
		if (source.length < startTimeForFirstDestEmbedding + 2) {
			// There are no observations to add here, the time series is too short
			throw new Exception("Not enough observations to set here given k, k_tau, l, l_tau and delay parameters");
		}
		double[][] currentDestPastVectors = 
				MatrixUtils.makeDelayEmbeddingVector(destination, k, k_tau,
						startTimeForFirstDestEmbedding,
						destination.length - startTimeForFirstDestEmbedding - 1);
		double[][] currentDestNextVectors =
				MatrixUtils.makeDelayEmbeddingVector(destination, 1,
						startTimeForFirstDestEmbedding + 1,
						destination.length - startTimeForFirstDestEmbedding - 1);
		double[][] currentSourcePastVectors = 
				MatrixUtils.makeDelayEmbeddingVector(source, l, l_tau,
						startTimeForFirstDestEmbedding + 1 - delay,
						source.length - startTimeForFirstDestEmbedding - 1);
		condMiCalc.setObservations(currentSourcePastVectors, currentDestNextVectors, currentDestPastVectors);
	}

	@Override
	public void startAddObservations() {
		if ((sourceDimensions == 1) && (destDimensions == 1)) {
			// We'll be using the superclass for the computation
			super.startAddObservations();
			return;
		}
		// Otherwise initialise ourselves:
		condMiCalc.startAddObservations();
	}

	/**
	 * <p>Adds a new set of <b>univariate</b> observations to compute the PDFs from.
	 * Can only be called on this multivariate calculator if the dimensions
	 * of both source and destination are 1, otherwise throws an exception</p>
	 * 
	 * {@inheritDoc}
	 * 
	 * @param source univariate observations for the source variable
	 * @param destination univariate observations for the destination variable
	 * @throws Exception if initialised dimensions were not 1
	 * @see {@link ChannelCalculator#addObservations(double[], double[])}
	 */
	@Override
	public void addObservations(double[] source, double[] destination) throws Exception {

		if ((sourceDimensions != 1) || (destDimensions != 1)) {
			throw new Exception("Cannot call the univariate addObservations if you " +
					"have initialised with dimension > 1 for either source or destination");
		}
		super.addObservations(source, destination);
	}
	
	/* (non-Javadoc)
	 * @see infodynamics.measures.continuous.ChannelCalculatorMultiVariate#addObservations(double[][], double[][])
	 */
	@Override
	public void addObservations(double[][] source, double[][] destination)
			throws Exception {
		if (source.length != destination.length) {
			throw new Exception(String.format("Source and destination lengths (%d and %d) must match!",
					source.length, destination.length));
		}
		if ((sourceDimensions == 1) && (destDimensions == 1)) {
			// We'll be using the superclass for the computation
			super.addObservations(MatrixUtils.selectColumn(source, 0),
					MatrixUtils.selectColumn(destination, 0));
			return;
		}
		if (source.length < startTimeForFirstDestEmbedding + 2) {
			// There are no observations to add here, the time series is too short
			// Don't throw an exception, do nothing since more observations
			//  can be added later.
			return;
		}
		double[][] currentDestPastVectors = 
				MatrixUtils.makeDelayEmbeddingVector(destination, k, k_tau,
						startTimeForFirstDestEmbedding,
						destination.length - startTimeForFirstDestEmbedding - 1);
		double[][] currentDestNextVectors =
				MatrixUtils.makeDelayEmbeddingVector(destination, 1,
						startTimeForFirstDestEmbedding + 1,
						destination.length - startTimeForFirstDestEmbedding - 1);
		double[][] currentSourcePastVectors = 
				MatrixUtils.makeDelayEmbeddingVector(source, l, l_tau,
						startTimeForFirstDestEmbedding + 1 - delay,
						source.length - startTimeForFirstDestEmbedding - 1);
		condMiCalc.addObservations(currentSourcePastVectors, currentDestNextVectors, currentDestPastVectors);
	}

	/**
	 * <p>Adds a new sub-series of <b>univariate</b> observations to compute the PDFs from.
	 * Can only be called on this multivariate calculator if the dimensions
	 * of both source and destination are 1, otherwise throws an exception</p>
	 * 
	 * {@inheritDoc}
	 * 
	 * @param source univariate observations for the source variable
	 * @param destination univariate observations for the destination variable
	 * @throws Exception if initialised dimensions were not 1
	 * @see {@link ChannelCalculator#addObservations(double[], double[], int, int)}
	 */
	@Override
	public void addObservations(double[] source, double[] destination,
			int startTime, int numTimeSteps) throws Exception {
		if ((sourceDimensions != 1) || (destDimensions != 1)) {
			throw new Exception("Cannot call the univariate addObservations if you " +
					"have initialised with dimension > 1 for either source or destination");
		}
		super.addObservations(source, destination, startTime, numTimeSteps);
	}
	
	/* (non-Javadoc)
	 * @see infodynamics.measures.continuous.ChannelCalculatorMultiVariate#addObservations(double[][], double[][], int, int)
	 */
	@Override
	public void addObservations(double[][] source, double[][] destination,
			int startTime, int numTimeSteps) throws Exception {
		if (source.length != destination.length) {
			throw new Exception(String.format("Source and destination lengths (%d and %d) must match!",
					source.length, destination.length));
		}
		if ((sourceDimensions == 1) && (destDimensions == 1)) {
			// We'll be using the superclass for the computation
			super.addObservations(MatrixUtils.selectColumn(source, 0),
					MatrixUtils.selectColumn(destination, 0),
					startTime, numTimeSteps);
			return;
		}
		if (source.length < startTime + numTimeSteps) {
			// There are not enough observations given the arguments here
			throw new Exception("Not enough observations to set here given startTime and numTimeSteps parameters");
		}
		addObservations(MatrixUtils.selectRows(source, startTime, numTimeSteps),
					    MatrixUtils.selectRows(destination, startTime, numTimeSteps));
	}

	/**
	 * <p>Adds a new sub-series of <b>univariate</b> observations to compute the PDFs from.
	 * Can only be called on this multivariate calculator if the dimensions
	 * of both source and destination are 1, otherwise throws an exception</p>
	 * 
	 * {@inheritDoc}
	 * 
	 * @param source univariate observations for the source variable
	 * @param destination univariate observations for the destination variable
	 * @throws Exception if initialised dimensions were not 1
	 * @see {@link ChannelCalculator#setObservations(double[], double[], boolean[], boolean[])}
	 */
	public void setObservations(double[] source, double[] destination,
			boolean[] sourceValid, boolean[] destValid) throws Exception {
		
		if ((sourceDimensions != 1) || (destDimensions != 1)) {
			throw new Exception("Cannot call the univariate setObservations if you " +
					"have initialised with dimension > 1 for either source or destination");
		}
		super.setObservations(source, destination, sourceValid, destValid);
	}
	
	/* (non-Javadoc)
	 * @see infodynamics.measures.continuous.ChannelCalculatorMultiVariate#setObservations(double[][], double[][], boolean[], boolean[])
	 */
	@Override
	public void setObservations(double[][] source, double[][] destination,
			boolean[] sourceValid, boolean[] destValid) throws Exception {
		
		if ((sourceDimensions == 1) && (destDimensions == 1)) {
			// We'll be using the superclass for the computation
			super.setObservations(MatrixUtils.selectColumn(source, 0),
					MatrixUtils.selectColumn(destination, 0),
					sourceValid, destValid);
			return;
		}

		Vector<int[]> startAndEndTimePairs = computeStartAndEndTimePairs(sourceValid, destValid);
		
		// We've found the set of start and end times for this pair
		startAddObservations();
		for (int[] timePair : startAndEndTimePairs) {
			int startTime = timePair[0];
			int endTime = timePair[1];
			addObservations(source, destination, startTime, endTime - startTime + 1);
		}
		finaliseAddObservations();
	}

	/* (non-Javadoc)
	 * @see infodynamics.measures.continuous.ChannelCalculatorMultiVariate#setObservations(double[][], double[][], boolean[][], boolean[][])
	 */
	@Override
	public void setObservations(double[][] source, double[][] destination,
			boolean[][] sourceValid, boolean[][] destValid) throws Exception {
		
		if ((sourceDimensions == 1) && (destDimensions == 1)) {
			// We'll be using the superclass for the computation
			super.setObservations(MatrixUtils.selectColumn(source, 0),
					MatrixUtils.selectColumn(destination, 0),
					MatrixUtils.selectColumn(sourceValid, 0),
					MatrixUtils.selectColumn(destValid, 0));
			return;
		}
		boolean[] jointSourceValid = MatrixUtils.andRows(sourceValid);
		boolean[] jointDestValid = MatrixUtils.andRows(destValid);
		setObservations(source, destination, jointSourceValid, jointDestValid);
	}

	@Override
	public void finaliseAddObservations() throws Exception {
		if ((sourceDimensions == 1) && (destDimensions == 1)) {
			// We'll be using the superclass for the computation
			super.finaliseAddObservations();
			return;
		}
		// Otherwise finalise ourselves:
		condMiCalc.finaliseAddObservations();
	}

	/**
	 * <p>Computes the local values of the transfer entropy
	 *  for each valid observation in the supplied univariate observations
	 * Can only be called on this multivariate calculator if the dimensions
	 * of both source and destination are 1, otherwise throws an exception</p>
	 * 
	 * {@inheritDoc}
	 * 
	 * @param newSourceObservations univariate observations for the source variable
	 * @param newDestObservations univariate observations for the destination variable
	 * @throws Exception if initialised dimensions were not 1
	 */
	public double[] computeLocalUsingPreviousObservations(double[] newSourceObservations,
			double[] newDestObservations) throws Exception {
>>>>>>> 4e54fc6c

  /**
   * <p>Adds a new sub-series of <b>univariate</b> observations to compute the PDFs from.
   * Can only be called on this multivariate calculator if the dimensions
   * of both source and destination are 1, otherwise throws an exception</p>
   * 
   * {@inheritDoc}
   * 
   * @param source univariate observations for the source variable
   * @param destination univariate observations for the destination variable
   * @throws Exception if initialised dimensions were not 1
   * @see {@link ChannelCalculator#addObservations(double[], double[], int, int)}
   */
  @Override
  public void addObservations(double[] source, double[] destination,
      int startTime, int numTimeSteps) throws Exception {
    if ((sourceDimensions != 1) || (destDimensions != 1)) {
      throw new Exception("Cannot call the univariate addObservations if you " +
          "have initialised with dimension > 1 for either source or destination");
    }
    super.addObservations(source, destination, startTime, numTimeSteps);
  }
  
  /* (non-Javadoc)
   * @see infodynamics.measures.continuous.ChannelCalculatorMultiVariate#addObservations(double[][], double[][], int, int)
   */
  @Override
  public void addObservations(double[][] source, double[][] destination,
      int startTime, int numTimeSteps) throws Exception {
    if (source.length != destination.length) {
      throw new Exception(String.format("Source and destination lengths (%d and %d) must match!",
          source.length, destination.length));
    }
    if (source.length < startTime + numTimeSteps) {
      // There are not enough observations given the arguments here
      throw new Exception("Not enough observations to set here given startTime and numTimeSteps parameters");
    }
    addObservations(MatrixUtils.selectRows(source, startTime, numTimeSteps),
              MatrixUtils.selectRows(destination, startTime, numTimeSteps));
  }

  /**
   * <p>Adds a new sub-series of <b>univariate</b> observations to compute the PDFs from.
   * Can only be called on this multivariate calculator if the dimensions
   * of both source and destination are 1, otherwise throws an exception</p>
   * 
   * {@inheritDoc}
   * 
   * @param source univariate observations for the source variable
   * @param destination univariate observations for the destination variable
   * @throws Exception if initialised dimensions were not 1
   * @see {@link ChannelCalculator#setObservations(double[], double[], boolean[], boolean[])}
   */
  public void setObservations(double[] source, double[] destination,
      boolean[] sourceValid, boolean[] destValid) throws Exception {
    
    if ((sourceDimensions != 1) || (destDimensions != 1)) {
      throw new Exception("Cannot call the univariate setObservations if you " +
          "have initialised with dimension > 1 for either source or destination");
    }
    super.setObservations(source, destination, sourceValid, destValid);
  }
  
  /* (non-Javadoc)
   * @see infodynamics.measures.continuous.ChannelCalculatorMultiVariate#setObservations(double[][], double[][], boolean[], boolean[])
   */
  @Override
  public void setObservations(double[][] source, double[][] destination,
      boolean[] sourceValid, boolean[] destValid) throws Exception {
    
    Vector<int[]> startAndEndTimePairs = computeStartAndEndTimePairs(sourceValid, destValid);
    
    // We've found the set of start and end times for this pair
    startAddObservations();
    for (int[] timePair : startAndEndTimePairs) {
      int startTime = timePair[0];
      int endTime = timePair[1];
      addObservations(source, destination, startTime, endTime - startTime + 1);
    }
    finaliseAddObservations();
  }

  /* (non-Javadoc)
   * @see infodynamics.measures.continuous.ChannelCalculatorMultiVariate#setObservations(double[][], double[][], boolean[][], boolean[][])
   */
  @Override
  public void setObservations(double[][] source, double[][] destination,
      boolean[][] sourceValid, boolean[][] destValid) throws Exception {
    boolean[] jointSourceValid = MatrixUtils.andRows(sourceValid);
    boolean[] jointDestValid = MatrixUtils.andRows(destValid);
    setObservations(source, destination, jointSourceValid, jointDestValid);
  }

  /**
   * <p>Computes the local values of the transfer entropy
   *  for each valid observation in the supplied univariate observations
   * Can only be called on this multivariate calculator if the dimensions
   * of both source and destination are 1, otherwise throws an exception</p>
   * 
   * {@inheritDoc}
   * 
   * @param newSourceObservations univariate observations for the source variable
   * @param newDestObservations univariate observations for the destination variable
   * @throws Exception if initialised dimensions were not 1
   */
  public double[] computeLocalUsingPreviousObservations(double[] newSourceObservations,
      double[] newDestObservations) throws Exception {

    if ((sourceDimensions != 1) || (destDimensions != 1)) {
      throw new Exception("Cannot call the univariate computeLocalUsingPreviousObservations if you " +
          "have initialised with dimension > 1 for either source or destination");
    }
    return super.computeLocalUsingPreviousObservations(newSourceObservations, newDestObservations);
  }
  
  @Override
  public double[] computeLocalUsingPreviousObservations(double[][] newSourceObservations,
      double[][] newDestObservations) throws Exception {
    if (newSourceObservations.length != newDestObservations.length) {
      throw new Exception(String.format("Source and destination lengths (%d and %d) must match!",
          newSourceObservations.length, newDestObservations.length));
    }
    if (newDestObservations.length < startTimeForFirstDestEmbedding + 2) {
      // There are no observations to compute for here
      return new double[newDestObservations.length];
    }
    double[][] newDestPastVectors = 
        MatrixUtils.makeDelayEmbeddingVector(newDestObservations, k, k_tau,
            startTimeForFirstDestEmbedding,
            newDestObservations.length - startTimeForFirstDestEmbedding - 1);
    double[][] newDestNextVectors =
        MatrixUtils.makeDelayEmbeddingVector(newDestObservations, 1,
            startTimeForFirstDestEmbedding + 1,
            newDestObservations.length - startTimeForFirstDestEmbedding - 1);
    double[][] newSourcePastVectors = 
        MatrixUtils.makeDelayEmbeddingVector(newSourceObservations, l, l_tau,
            startTimeForFirstDestEmbedding + 1 - delay,
            newSourceObservations.length - startTimeForFirstDestEmbedding - 1);
    double[] local = condMiCalc.computeLocalUsingPreviousObservations(
            newSourcePastVectors, newDestNextVectors, newDestPastVectors);
    // Pad the front of the array with zeros where local TE isn't defined:
    double[] localsToReturn = new double[local.length + startTimeForFirstDestEmbedding + 1];
    System.arraycopy(local, 0, localsToReturn, startTimeForFirstDestEmbedding + 1, local.length);
    return localsToReturn;
  } 
}
<|MERGE_RESOLUTION|>--- conflicted
+++ resolved
@@ -1,716 +1,483 @@
-/*
- *  Java Information Dynamics Toolkit (JIDT)
- *  Copyright (C) 2012, Joseph T. Lizier
- *  
- *  This program is free software: you can redistribute it and/or modify
- *  it under the terms of the GNU General Public License as published by
- *  the Free Software Foundation, either version 3 of the License, or
- *  (at your option) any later version.
- *  
- *  This program is distributed in the hope that it will be useful,
- *  but WITHOUT ANY WARRANTY; without even the implied warranty of
- *  MERCHANTABILITY or FITNESS FOR A PARTICULAR PURPOSE.  See the
- *  GNU General Public License for more details.
- *  
- *  You should have received a copy of the GNU General Public License
- *  along with this program.  If not, see <http://www.gnu.org/licenses/>.
- */
-
-package infodynamics.measures.continuous;
-
-import java.util.Vector;
-
-import infodynamics.utils.MatrixUtils;
-
-/**
- * A Multivariate Transfer Entropy (TE) calculator (implementing
- * {@link TransferEntropyCalculatorMultiVariate})
- * which is affected using a 
- * given Conditional Mutual Information (MI) calculator (implementing
- * {@link ConditionalMutualInfoCalculatorMultiVariate}) to make the calculations.
- * 
- * <p>Usage is as per the paradigm outlined for {@link TransferEntropyCalculatorMultiVariate},
- * except that in the constructor(s) for this class the implementation for
- * a {@link ConditionalMutualInfoCalculatorMultiVariate} must be supplied.
- * </p>
- * 
- * <p>This class <i>may</i> be used directly, however users are advised that
- * several child classes are available which already plug-in the various
- * conditional MI estimators
- * to provide TE calculators (taking specific caution associated with
- * each type of estimator):</p>
- * <ul>
- *  <li>{@link infodynamics.measures.continuous.gaussian.TransferEntropyCalculatorMultiVariateGaussian}</li>
- *  <li>{@link infodynamics.measures.continuous.kraskov.TransferEntropyCalculatorMultiVariateKraskov}</li>
- * </ul>
- * 
- * <p>This implementation inherits from the {@link TransferEntropyCalculatorViaCondMutualInfo},
- * so the univariate methods for adding observations etc are still available, however
- * they will throw Exceptions if this calculator was not initialised for single
- * dimensional data sets.
- * </p>
- * 
- * <p><b>References:</b><br/>
- * <ul>
- *  <li>T. Schreiber, <a href="http://dx.doi.org/10.1103/PhysRevLett.85.461">
- * "Measuring information transfer"</a>,
- *  Physical Review Letters 85 (2) pp.461-464, 2000.</li>
- *  <li>J. T. Lizier, M. Prokopenko and A. Zomaya,
- *  <a href="http://dx.doi.org/10.1103/PhysRevE.77.026110">
- *  "Local information transfer as a spatiotemporal filter for complex systems"</a>
- *  Physical Review E 77, 026110, 2008.</li>
- *  <li>J.T. Lizier, J. Heinzle, A. Horstmann, J.-D. Haynes, M. Prokopenko,
- *  <a href="http://dx.doi.org/10.1007/s10827-010-0271-2">
- *  "Multivariate information-theoretic measures reveal directed information
- *  structure and task relevant changes in fMRI connectivity"</a>,
- *  Journal of Computational Neuroscience, vol. 30, pp. 85-107, 2011.</li>
- * </ul>
- *  
- * @author Joseph Lizier, <a href="joseph.lizier at gmail.com">email</a>,
- * <a href="http://lizier.me/joseph/">www</a>
- * @see TransferEntropyCalculatorViaCondMutualInfo
- * @see TransferEntropyCalculatorMultiVariate
- * @see TransferEntropyCalculator
- */
-public class TransferEntropyCalculatorMultiVariateViaCondMutualInfo
-    extends TransferEntropyCalculatorViaCondMutualInfo
-    // which means we implement TransferEntropyCalculator 
-    implements TransferEntropyCalculatorMultiVariate {
-
-  /**
-   * Number of dimensions of the destination
-   */
-  protected int destDimensions = 1;
-  /**
-   * Number of dimensions of the source
-   */
-  protected int sourceDimensions = 1;
-
-  /**
-   * Construct a transfer entropy calculator using an instance of
-   * condMiCalculatorClassName as the underlying conditional mutual information calculator.
-   * 
-   * @param condMiCalculatorClassName fully qualified name of the class which must implement
-   *  {@link ConditionalMutualInfoCalculatorMultiVariate}
-   * @throws InstantiationException if the given class cannot be instantiated
-   * @throws IllegalAccessException if illegal access occurs while trying to create an instance
-   *   of the class
-   * @throws ClassNotFoundException if the given class is not found
-   */
-  public TransferEntropyCalculatorMultiVariateViaCondMutualInfo(String condMiCalculatorClassName)
-      throws InstantiationException, IllegalAccessException, ClassNotFoundException {
-    super(condMiCalculatorClassName);
-  }
-
-  /**
-   * Construct a transfer entropy calculator using an instance of
-   * condMiCalcClass as the underlying conditional mutual information calculator.
-   * 
-   * @param condMiCalcClass the class which must implement
-   *  {@link ConditionalMutualInfoCalculatorMultiVariate}
-   * @throws InstantiationException if the given class cannot be instantiated
-   * @throws IllegalAccessException if illegal access occurs while trying to create an instance
-   *   of the class
-   * @throws ClassNotFoundException if the given class is not found
-   */
-  public TransferEntropyCalculatorMultiVariateViaCondMutualInfo(Class<ConditionalMutualInfoCalculatorMultiVariate> condMiCalcClass)
-      throws InstantiationException, IllegalAccessException, ClassNotFoundException {
-    super(condMiCalcClass);
-  }
-
-  /**
-   * Construct this calculator by passing in a constructed but not initialised
-   * underlying Conditional Mutual information calculator.
-   * 
-   * @param condMiCalc An instantiated conditional mutual information calculator.
-   * @throws Exception if the supplied calculator has not yet been instantiated.
-   */
-  public TransferEntropyCalculatorMultiVariateViaCondMutualInfo(ConditionalMutualInfoCalculatorMultiVariate condMiCalc) throws Exception {
-    super(condMiCalc);
-  }
-  
-  /* (non-Javadoc)
-   * @see infodynamics.measures.continuous.ChannelCalculatorMultiVariate#initialise(int, int)
-   */
-  @Override
-  public void initialise(int sourceDimensions, int destDimensions)
-      throws Exception {
-    initialise(sourceDimensions, destDimensions, k, k_tau, l, l_tau, delay);
-  }
-
-  /* (non-Javadoc)
-   * @see infodynamics.measures.continuous.TransferEntropyCalculatorMultiVariate#initialise(int, int, int)
-   */
-  @Override
-  public void initialise(int k, int sourceDimensions, int destDimensions)
-      throws Exception {
-    initialise(sourceDimensions, destDimensions, k, k_tau, l, l_tau, delay);
-  }
-
-  /* (non-Javadoc)
-   * @see infodynamics.measures.continuous.TransferEntropyCalculatorViaCondMutualInfo#initialise(int, int, int, int, int)
-   */
-  @Override
-  public void initialise(int k, int k_tau, int l, int l_tau, int delay)
-      throws Exception {
-    initialise(sourceDimensions, destDimensions, k, k_tau, l, l_tau, delay);
-  }
-
-  /**
-   * Initialise the calculator for re-use with new observations.
-   * New embedding parameters, source and dest dimensions
-   * and source-destination delay
-   * may be supplied here; all other parameters
-   * remain unchanged.
-   * 
-   * @param sourceDimensions dimensionality of the source variable
-   * @param destDimensions dimensionality of the destination variable
-   * @param k Length of destination past history to consider
-   * @param k_tau embedding delay for the destination variable
-   * @param l length of source past history to consider
-   * @param l_tau embedding delay for the source variable
-   * @param delay time lag between last element of source and destination next value
-   */
-  public void initialise(int sourceDimensions, int destDimensions, int k, int k_tau, int l, int l_tau, int delay) throws Exception {
-    if (delay < 0) {
-      throw new Exception("Cannot compute TE with source-destination delay < 0");
-    }
-    this.sourceDimensions = sourceDimensions;
-    this.destDimensions = destDimensions;
-    this.k = k;
-    this.k_tau = k_tau;
-    this.l = l;
-    this.l_tau = l_tau;
-    this.delay = delay;
-    
-    // Now check which point we can start taking observations from in any
-    //  addObservations call. These two integers represent the last
-    //  point of the destination embedding, in the cases where the destination
-    //  embedding itself determines where we can start taking observations, or
-    //  the case where the source embedding plus delay is longer and so determines
-    //  where we can start taking observations.
-    int startTimeBasedOnDestPast = (k-1)*k_tau;
-    int startTimeBasedOnSourcePast = (l-1)*l_tau + delay - 1;
-    startTimeForFirstDestEmbedding = Math.max(startTimeBasedOnDestPast, startTimeBasedOnSourcePast);
-
-    condMiCalc.initialise(l*sourceDimensions, destDimensions, k*destDimensions);
-  }
-
-  /**
-   * <p>Sets a single set of <b>univariate</b> observations to compute the PDFs from.
-   * Can only be called on this multivariate calculator if the dimensions
-   * of both source and destination are 1, otherwise throws an exception</p>
-   * 
-   * {@inheritDoc}
-   * 
-   * @param source univariate observations for the source variable
-   * @param destination univariate observations for the destination variable
-   * @throws Exception if initialised dimensions were not 1
-   */
-  @Override
-  public void setObservations(double[] source, double[] destination) throws Exception {
-    
-    if ((sourceDimensions != 1) || (destDimensions != 1)) {
-      throw new Exception("Cannot call the univariate setObservations if you " +
-          "have initialised with dimension > 1 for either source or destination");
-    }
-    
-    super.setObservations(source, destination);
-  }
-
-<<<<<<< HEAD
-  /* (non-Javadoc)
-   * @see infodynamics.measures.continuous.ChannelCalculatorMultiVariate#setObservations(double[][], double[][])
-   */
-  @Override
-  public void setObservations(double[][] source, double[][] destination)
-      throws Exception {
-    if (source.length != destination.length) {
-      throw new Exception(String.format("Source and destination lengths (%d and %d) must match!",
-          source.length, destination.length));
-    }
-    if (source.length < startTimeForFirstDestEmbedding + 2) {
-      // There are no observations to add here, the time series is too short
-      throw new Exception("Not enough observations to set here given k, k_tau, l, l_tau and delay parameters");
-    }
-    double[][] currentDestPastVectors = 
-        MatrixUtils.makeDelayEmbeddingVector(destination, k, k_tau,
-            startTimeForFirstDestEmbedding,
-            destination.length - startTimeForFirstDestEmbedding - 1);
-    double[][] currentDestNextVectors =
-        MatrixUtils.makeDelayEmbeddingVector(destination, 1,
-            startTimeForFirstDestEmbedding + 1,
-            destination.length - startTimeForFirstDestEmbedding - 1);
-    double[][] currentSourcePastVectors = 
-        MatrixUtils.makeDelayEmbeddingVector(source, l, l_tau,
-            startTimeForFirstDestEmbedding + 1 - delay,
-            source.length - startTimeForFirstDestEmbedding - 1);
-    condMiCalc.setObservations(currentSourcePastVectors, currentDestNextVectors, currentDestPastVectors);
-  }
-
-  @Override
-  public void startAddObservations() {
-    if ((sourceDimensions == 1) && (destDimensions == 1)) {
-      super.startAddObservations();
-    } else {
-      condMiCalc.startAddObservations();
-    }
-
-  }
-
-  @Override
-  public void finaliseAddObservations() throws Exception {
-    if ((sourceDimensions == 1) && (destDimensions == 1)) {
-      super.finaliseAddObservations();
-    } else {
-      condMiCalc.finaliseAddObservations();
-    }
-
-  }
-
-  /**
-   * <p>Adds a new set of <b>univariate</b> observations to compute the PDFs from.
-   * Can only be called on this multivariate calculator if the dimensions
-   * of both source and destination are 1, otherwise throws an exception</p>
-   * 
-   * {@inheritDoc}
-   * 
-   * @param source univariate observations for the source variable
-   * @param destination univariate observations for the destination variable
-   * @throws Exception if initialised dimensions were not 1
-   * @see {@link ChannelCalculator#addObservations(double[], double[])}
-   */
-  @Override
-  public void addObservations(double[] source, double[] destination) throws Exception {
-
-    if ((sourceDimensions != 1) || (destDimensions != 1)) {
-      throw new Exception("Cannot call the univariate addObservations if you " +
-          "have initialised with dimension > 1 for either source or destination");
-    }
-    super.addObservations(source, destination);
-  }
-  
-  /* (non-Javadoc)
-   * @see infodynamics.measures.continuous.ChannelCalculatorMultiVariate#addObservations(double[][], double[][])
-   */
-  @Override
-  public void addObservations(double[][] source, double[][] destination)
-      throws Exception {
-    if (source.length != destination.length) {
-      throw new Exception(String.format("Source and destination lengths (%d and %d) must match!",
-          source.length, destination.length));
-    }
-    if (source.length < startTimeForFirstDestEmbedding + 2) {
-      // There are no observations to add here, the time series is too short
-      // Don't throw an exception, do nothing since more observations
-      //  can be added later.
-      return;
-    }
-    double[][] currentDestPastVectors = 
-        MatrixUtils.makeDelayEmbeddingVector(destination, k, k_tau,
-            startTimeForFirstDestEmbedding,
-            destination.length - startTimeForFirstDestEmbedding - 1);
-    double[][] currentDestNextVectors =
-        MatrixUtils.makeDelayEmbeddingVector(destination, 1,
-            startTimeForFirstDestEmbedding + 1,
-            destination.length - startTimeForFirstDestEmbedding - 1);
-    double[][] currentSourcePastVectors = 
-        MatrixUtils.makeDelayEmbeddingVector(source, l, l_tau,
-            startTimeForFirstDestEmbedding + 1 - delay,
-            source.length - startTimeForFirstDestEmbedding - 1);
-    condMiCalc.addObservations(currentSourcePastVectors, currentDestNextVectors, currentDestPastVectors);
-  }
-=======
-	/* (non-Javadoc)
-	 * @see infodynamics.measures.continuous.ChannelCalculatorMultiVariate#setObservations(double[][], double[][])
-	 */
-	@Override
-	public void setObservations(double[][] source, double[][] destination)
-			throws Exception {
-		if (source.length != destination.length) {
-			throw new Exception(String.format("Source and destination lengths (%d and %d) must match!",
-					source.length, destination.length));
-		}
-		if ((sourceDimensions == 1) && (destDimensions == 1)) {
-			// We'll be using the superclass for the computation
-			super.setObservations(MatrixUtils.selectColumn(source, 0),
-					MatrixUtils.selectColumn(destination, 0));
-			return;
-		}
-		if (source.length < startTimeForFirstDestEmbedding + 2) {
-			// There are no observations to add here, the time series is too short
-			throw new Exception("Not enough observations to set here given k, k_tau, l, l_tau and delay parameters");
-		}
-		double[][] currentDestPastVectors = 
-				MatrixUtils.makeDelayEmbeddingVector(destination, k, k_tau,
-						startTimeForFirstDestEmbedding,
-						destination.length - startTimeForFirstDestEmbedding - 1);
-		double[][] currentDestNextVectors =
-				MatrixUtils.makeDelayEmbeddingVector(destination, 1,
-						startTimeForFirstDestEmbedding + 1,
-						destination.length - startTimeForFirstDestEmbedding - 1);
-		double[][] currentSourcePastVectors = 
-				MatrixUtils.makeDelayEmbeddingVector(source, l, l_tau,
-						startTimeForFirstDestEmbedding + 1 - delay,
-						source.length - startTimeForFirstDestEmbedding - 1);
-		condMiCalc.setObservations(currentSourcePastVectors, currentDestNextVectors, currentDestPastVectors);
-	}
-
-	@Override
-	public void startAddObservations() {
-		if ((sourceDimensions == 1) && (destDimensions == 1)) {
-			// We'll be using the superclass for the computation
-			super.startAddObservations();
-			return;
-		}
-		// Otherwise initialise ourselves:
-		condMiCalc.startAddObservations();
-	}
-
-	/**
-	 * <p>Adds a new set of <b>univariate</b> observations to compute the PDFs from.
-	 * Can only be called on this multivariate calculator if the dimensions
-	 * of both source and destination are 1, otherwise throws an exception</p>
-	 * 
-	 * {@inheritDoc}
-	 * 
-	 * @param source univariate observations for the source variable
-	 * @param destination univariate observations for the destination variable
-	 * @throws Exception if initialised dimensions were not 1
-	 * @see {@link ChannelCalculator#addObservations(double[], double[])}
-	 */
-	@Override
-	public void addObservations(double[] source, double[] destination) throws Exception {
-
-		if ((sourceDimensions != 1) || (destDimensions != 1)) {
-			throw new Exception("Cannot call the univariate addObservations if you " +
-					"have initialised with dimension > 1 for either source or destination");
-		}
-		super.addObservations(source, destination);
-	}
-	
-	/* (non-Javadoc)
-	 * @see infodynamics.measures.continuous.ChannelCalculatorMultiVariate#addObservations(double[][], double[][])
-	 */
-	@Override
-	public void addObservations(double[][] source, double[][] destination)
-			throws Exception {
-		if (source.length != destination.length) {
-			throw new Exception(String.format("Source and destination lengths (%d and %d) must match!",
-					source.length, destination.length));
-		}
-		if ((sourceDimensions == 1) && (destDimensions == 1)) {
-			// We'll be using the superclass for the computation
-			super.addObservations(MatrixUtils.selectColumn(source, 0),
-					MatrixUtils.selectColumn(destination, 0));
-			return;
-		}
-		if (source.length < startTimeForFirstDestEmbedding + 2) {
-			// There are no observations to add here, the time series is too short
-			// Don't throw an exception, do nothing since more observations
-			//  can be added later.
-			return;
-		}
-		double[][] currentDestPastVectors = 
-				MatrixUtils.makeDelayEmbeddingVector(destination, k, k_tau,
-						startTimeForFirstDestEmbedding,
-						destination.length - startTimeForFirstDestEmbedding - 1);
-		double[][] currentDestNextVectors =
-				MatrixUtils.makeDelayEmbeddingVector(destination, 1,
-						startTimeForFirstDestEmbedding + 1,
-						destination.length - startTimeForFirstDestEmbedding - 1);
-		double[][] currentSourcePastVectors = 
-				MatrixUtils.makeDelayEmbeddingVector(source, l, l_tau,
-						startTimeForFirstDestEmbedding + 1 - delay,
-						source.length - startTimeForFirstDestEmbedding - 1);
-		condMiCalc.addObservations(currentSourcePastVectors, currentDestNextVectors, currentDestPastVectors);
-	}
-
-	/**
-	 * <p>Adds a new sub-series of <b>univariate</b> observations to compute the PDFs from.
-	 * Can only be called on this multivariate calculator if the dimensions
-	 * of both source and destination are 1, otherwise throws an exception</p>
-	 * 
-	 * {@inheritDoc}
-	 * 
-	 * @param source univariate observations for the source variable
-	 * @param destination univariate observations for the destination variable
-	 * @throws Exception if initialised dimensions were not 1
-	 * @see {@link ChannelCalculator#addObservations(double[], double[], int, int)}
-	 */
-	@Override
-	public void addObservations(double[] source, double[] destination,
-			int startTime, int numTimeSteps) throws Exception {
-		if ((sourceDimensions != 1) || (destDimensions != 1)) {
-			throw new Exception("Cannot call the univariate addObservations if you " +
-					"have initialised with dimension > 1 for either source or destination");
-		}
-		super.addObservations(source, destination, startTime, numTimeSteps);
-	}
-	
-	/* (non-Javadoc)
-	 * @see infodynamics.measures.continuous.ChannelCalculatorMultiVariate#addObservations(double[][], double[][], int, int)
-	 */
-	@Override
-	public void addObservations(double[][] source, double[][] destination,
-			int startTime, int numTimeSteps) throws Exception {
-		if (source.length != destination.length) {
-			throw new Exception(String.format("Source and destination lengths (%d and %d) must match!",
-					source.length, destination.length));
-		}
-		if ((sourceDimensions == 1) && (destDimensions == 1)) {
-			// We'll be using the superclass for the computation
-			super.addObservations(MatrixUtils.selectColumn(source, 0),
-					MatrixUtils.selectColumn(destination, 0),
-					startTime, numTimeSteps);
-			return;
-		}
-		if (source.length < startTime + numTimeSteps) {
-			// There are not enough observations given the arguments here
-			throw new Exception("Not enough observations to set here given startTime and numTimeSteps parameters");
-		}
-		addObservations(MatrixUtils.selectRows(source, startTime, numTimeSteps),
-					    MatrixUtils.selectRows(destination, startTime, numTimeSteps));
-	}
-
-	/**
-	 * <p>Adds a new sub-series of <b>univariate</b> observations to compute the PDFs from.
-	 * Can only be called on this multivariate calculator if the dimensions
-	 * of both source and destination are 1, otherwise throws an exception</p>
-	 * 
-	 * {@inheritDoc}
-	 * 
-	 * @param source univariate observations for the source variable
-	 * @param destination univariate observations for the destination variable
-	 * @throws Exception if initialised dimensions were not 1
-	 * @see {@link ChannelCalculator#setObservations(double[], double[], boolean[], boolean[])}
-	 */
-	public void setObservations(double[] source, double[] destination,
-			boolean[] sourceValid, boolean[] destValid) throws Exception {
-		
-		if ((sourceDimensions != 1) || (destDimensions != 1)) {
-			throw new Exception("Cannot call the univariate setObservations if you " +
-					"have initialised with dimension > 1 for either source or destination");
-		}
-		super.setObservations(source, destination, sourceValid, destValid);
-	}
-	
-	/* (non-Javadoc)
-	 * @see infodynamics.measures.continuous.ChannelCalculatorMultiVariate#setObservations(double[][], double[][], boolean[], boolean[])
-	 */
-	@Override
-	public void setObservations(double[][] source, double[][] destination,
-			boolean[] sourceValid, boolean[] destValid) throws Exception {
-		
-		if ((sourceDimensions == 1) && (destDimensions == 1)) {
-			// We'll be using the superclass for the computation
-			super.setObservations(MatrixUtils.selectColumn(source, 0),
-					MatrixUtils.selectColumn(destination, 0),
-					sourceValid, destValid);
-			return;
-		}
-
-		Vector<int[]> startAndEndTimePairs = computeStartAndEndTimePairs(sourceValid, destValid);
-		
-		// We've found the set of start and end times for this pair
-		startAddObservations();
-		for (int[] timePair : startAndEndTimePairs) {
-			int startTime = timePair[0];
-			int endTime = timePair[1];
-			addObservations(source, destination, startTime, endTime - startTime + 1);
-		}
-		finaliseAddObservations();
-	}
-
-	/* (non-Javadoc)
-	 * @see infodynamics.measures.continuous.ChannelCalculatorMultiVariate#setObservations(double[][], double[][], boolean[][], boolean[][])
-	 */
-	@Override
-	public void setObservations(double[][] source, double[][] destination,
-			boolean[][] sourceValid, boolean[][] destValid) throws Exception {
-		
-		if ((sourceDimensions == 1) && (destDimensions == 1)) {
-			// We'll be using the superclass for the computation
-			super.setObservations(MatrixUtils.selectColumn(source, 0),
-					MatrixUtils.selectColumn(destination, 0),
-					MatrixUtils.selectColumn(sourceValid, 0),
-					MatrixUtils.selectColumn(destValid, 0));
-			return;
-		}
-		boolean[] jointSourceValid = MatrixUtils.andRows(sourceValid);
-		boolean[] jointDestValid = MatrixUtils.andRows(destValid);
-		setObservations(source, destination, jointSourceValid, jointDestValid);
-	}
-
-	@Override
-	public void finaliseAddObservations() throws Exception {
-		if ((sourceDimensions == 1) && (destDimensions == 1)) {
-			// We'll be using the superclass for the computation
-			super.finaliseAddObservations();
-			return;
-		}
-		// Otherwise finalise ourselves:
-		condMiCalc.finaliseAddObservations();
-	}
-
-	/**
-	 * <p>Computes the local values of the transfer entropy
-	 *  for each valid observation in the supplied univariate observations
-	 * Can only be called on this multivariate calculator if the dimensions
-	 * of both source and destination are 1, otherwise throws an exception</p>
-	 * 
-	 * {@inheritDoc}
-	 * 
-	 * @param newSourceObservations univariate observations for the source variable
-	 * @param newDestObservations univariate observations for the destination variable
-	 * @throws Exception if initialised dimensions were not 1
-	 */
-	public double[] computeLocalUsingPreviousObservations(double[] newSourceObservations,
-			double[] newDestObservations) throws Exception {
->>>>>>> 4e54fc6c
-
-  /**
-   * <p>Adds a new sub-series of <b>univariate</b> observations to compute the PDFs from.
-   * Can only be called on this multivariate calculator if the dimensions
-   * of both source and destination are 1, otherwise throws an exception</p>
-   * 
-   * {@inheritDoc}
-   * 
-   * @param source univariate observations for the source variable
-   * @param destination univariate observations for the destination variable
-   * @throws Exception if initialised dimensions were not 1
-   * @see {@link ChannelCalculator#addObservations(double[], double[], int, int)}
-   */
-  @Override
-  public void addObservations(double[] source, double[] destination,
-      int startTime, int numTimeSteps) throws Exception {
-    if ((sourceDimensions != 1) || (destDimensions != 1)) {
-      throw new Exception("Cannot call the univariate addObservations if you " +
-          "have initialised with dimension > 1 for either source or destination");
-    }
-    super.addObservations(source, destination, startTime, numTimeSteps);
-  }
-  
-  /* (non-Javadoc)
-   * @see infodynamics.measures.continuous.ChannelCalculatorMultiVariate#addObservations(double[][], double[][], int, int)
-   */
-  @Override
-  public void addObservations(double[][] source, double[][] destination,
-      int startTime, int numTimeSteps) throws Exception {
-    if (source.length != destination.length) {
-      throw new Exception(String.format("Source and destination lengths (%d and %d) must match!",
-          source.length, destination.length));
-    }
-    if (source.length < startTime + numTimeSteps) {
-      // There are not enough observations given the arguments here
-      throw new Exception("Not enough observations to set here given startTime and numTimeSteps parameters");
-    }
-    addObservations(MatrixUtils.selectRows(source, startTime, numTimeSteps),
-              MatrixUtils.selectRows(destination, startTime, numTimeSteps));
-  }
-
-  /**
-   * <p>Adds a new sub-series of <b>univariate</b> observations to compute the PDFs from.
-   * Can only be called on this multivariate calculator if the dimensions
-   * of both source and destination are 1, otherwise throws an exception</p>
-   * 
-   * {@inheritDoc}
-   * 
-   * @param source univariate observations for the source variable
-   * @param destination univariate observations for the destination variable
-   * @throws Exception if initialised dimensions were not 1
-   * @see {@link ChannelCalculator#setObservations(double[], double[], boolean[], boolean[])}
-   */
-  public void setObservations(double[] source, double[] destination,
-      boolean[] sourceValid, boolean[] destValid) throws Exception {
-    
-    if ((sourceDimensions != 1) || (destDimensions != 1)) {
-      throw new Exception("Cannot call the univariate setObservations if you " +
-          "have initialised with dimension > 1 for either source or destination");
-    }
-    super.setObservations(source, destination, sourceValid, destValid);
-  }
-  
-  /* (non-Javadoc)
-   * @see infodynamics.measures.continuous.ChannelCalculatorMultiVariate#setObservations(double[][], double[][], boolean[], boolean[])
-   */
-  @Override
-  public void setObservations(double[][] source, double[][] destination,
-      boolean[] sourceValid, boolean[] destValid) throws Exception {
-    
-    Vector<int[]> startAndEndTimePairs = computeStartAndEndTimePairs(sourceValid, destValid);
-    
-    // We've found the set of start and end times for this pair
-    startAddObservations();
-    for (int[] timePair : startAndEndTimePairs) {
-      int startTime = timePair[0];
-      int endTime = timePair[1];
-      addObservations(source, destination, startTime, endTime - startTime + 1);
-    }
-    finaliseAddObservations();
-  }
-
-  /* (non-Javadoc)
-   * @see infodynamics.measures.continuous.ChannelCalculatorMultiVariate#setObservations(double[][], double[][], boolean[][], boolean[][])
-   */
-  @Override
-  public void setObservations(double[][] source, double[][] destination,
-      boolean[][] sourceValid, boolean[][] destValid) throws Exception {
-    boolean[] jointSourceValid = MatrixUtils.andRows(sourceValid);
-    boolean[] jointDestValid = MatrixUtils.andRows(destValid);
-    setObservations(source, destination, jointSourceValid, jointDestValid);
-  }
-
-  /**
-   * <p>Computes the local values of the transfer entropy
-   *  for each valid observation in the supplied univariate observations
-   * Can only be called on this multivariate calculator if the dimensions
-   * of both source and destination are 1, otherwise throws an exception</p>
-   * 
-   * {@inheritDoc}
-   * 
-   * @param newSourceObservations univariate observations for the source variable
-   * @param newDestObservations univariate observations for the destination variable
-   * @throws Exception if initialised dimensions were not 1
-   */
-  public double[] computeLocalUsingPreviousObservations(double[] newSourceObservations,
-      double[] newDestObservations) throws Exception {
-
-    if ((sourceDimensions != 1) || (destDimensions != 1)) {
-      throw new Exception("Cannot call the univariate computeLocalUsingPreviousObservations if you " +
-          "have initialised with dimension > 1 for either source or destination");
-    }
-    return super.computeLocalUsingPreviousObservations(newSourceObservations, newDestObservations);
-  }
-  
-  @Override
-  public double[] computeLocalUsingPreviousObservations(double[][] newSourceObservations,
-      double[][] newDestObservations) throws Exception {
-    if (newSourceObservations.length != newDestObservations.length) {
-      throw new Exception(String.format("Source and destination lengths (%d and %d) must match!",
-          newSourceObservations.length, newDestObservations.length));
-    }
-    if (newDestObservations.length < startTimeForFirstDestEmbedding + 2) {
-      // There are no observations to compute for here
-      return new double[newDestObservations.length];
-    }
-    double[][] newDestPastVectors = 
-        MatrixUtils.makeDelayEmbeddingVector(newDestObservations, k, k_tau,
-            startTimeForFirstDestEmbedding,
-            newDestObservations.length - startTimeForFirstDestEmbedding - 1);
-    double[][] newDestNextVectors =
-        MatrixUtils.makeDelayEmbeddingVector(newDestObservations, 1,
-            startTimeForFirstDestEmbedding + 1,
-            newDestObservations.length - startTimeForFirstDestEmbedding - 1);
-    double[][] newSourcePastVectors = 
-        MatrixUtils.makeDelayEmbeddingVector(newSourceObservations, l, l_tau,
-            startTimeForFirstDestEmbedding + 1 - delay,
-            newSourceObservations.length - startTimeForFirstDestEmbedding - 1);
-    double[] local = condMiCalc.computeLocalUsingPreviousObservations(
-            newSourcePastVectors, newDestNextVectors, newDestPastVectors);
-    // Pad the front of the array with zeros where local TE isn't defined:
-    double[] localsToReturn = new double[local.length + startTimeForFirstDestEmbedding + 1];
-    System.arraycopy(local, 0, localsToReturn, startTimeForFirstDestEmbedding + 1, local.length);
-    return localsToReturn;
-  } 
-}
+/*
+ *  Java Information Dynamics Toolkit (JIDT)
+ *  Copyright (C) 2012, Joseph T. Lizier
+ *  
+ *  This program is free software: you can redistribute it and/or modify
+ *  it under the terms of the GNU General Public License as published by
+ *  the Free Software Foundation, either version 3 of the License, or
+ *  (at your option) any later version.
+ *  
+ *  This program is distributed in the hope that it will be useful,
+ *  but WITHOUT ANY WARRANTY; without even the implied warranty of
+ *  MERCHANTABILITY or FITNESS FOR A PARTICULAR PURPOSE.  See the
+ *  GNU General Public License for more details.
+ *  
+ *  You should have received a copy of the GNU General Public License
+ *  along with this program.  If not, see <http://www.gnu.org/licenses/>.
+ */
+
+package infodynamics.measures.continuous;
+
+import java.util.Vector;
+
+import infodynamics.utils.MatrixUtils;
+
+/**
+ * A Multivariate Transfer Entropy (TE) calculator (implementing
+ * {@link TransferEntropyCalculatorMultiVariate})
+ * which is affected using a 
+ * given Conditional Mutual Information (MI) calculator (implementing
+ * {@link ConditionalMutualInfoCalculatorMultiVariate}) to make the calculations.
+ * 
+ * <p>Usage is as per the paradigm outlined for {@link TransferEntropyCalculatorMultiVariate},
+ * except that in the constructor(s) for this class the implementation for
+ * a {@link ConditionalMutualInfoCalculatorMultiVariate} must be supplied.
+ * </p>
+ * 
+ * <p>This class <i>may</i> be used directly, however users are advised that
+ * several child classes are available which already plug-in the various
+ * conditional MI estimators
+ * to provide TE calculators (taking specific caution associated with
+ * each type of estimator):</p>
+ * <ul>
+ *  <li>{@link infodynamics.measures.continuous.gaussian.TransferEntropyCalculatorMultiVariateGaussian}</li>
+ *  <li>{@link infodynamics.measures.continuous.kraskov.TransferEntropyCalculatorMultiVariateKraskov}</li>
+ * </ul>
+ * 
+ * <p>This implementation inherits from the {@link TransferEntropyCalculatorViaCondMutualInfo},
+ * so the univariate methods for adding observations etc are still available, however
+ * they will throw Exceptions if this calculator was not initialised for single
+ * dimensional data sets.
+ * </p>
+ * 
+ * <p><b>References:</b><br/>
+ * <ul>
+ *  <li>T. Schreiber, <a href="http://dx.doi.org/10.1103/PhysRevLett.85.461">
+ * "Measuring information transfer"</a>,
+ *  Physical Review Letters 85 (2) pp.461-464, 2000.</li>
+ *  <li>J. T. Lizier, M. Prokopenko and A. Zomaya,
+ *  <a href="http://dx.doi.org/10.1103/PhysRevE.77.026110">
+ *  "Local information transfer as a spatiotemporal filter for complex systems"</a>
+ *  Physical Review E 77, 026110, 2008.</li>
+ *  <li>J.T. Lizier, J. Heinzle, A. Horstmann, J.-D. Haynes, M. Prokopenko,
+ *  <a href="http://dx.doi.org/10.1007/s10827-010-0271-2">
+ *  "Multivariate information-theoretic measures reveal directed information
+ *  structure and task relevant changes in fMRI connectivity"</a>,
+ *  Journal of Computational Neuroscience, vol. 30, pp. 85-107, 2011.</li>
+ * </ul>
+ *  
+ * @author Joseph Lizier, <a href="joseph.lizier at gmail.com">email</a>,
+ * <a href="http://lizier.me/joseph/">www</a>
+ * @see TransferEntropyCalculatorViaCondMutualInfo
+ * @see TransferEntropyCalculatorMultiVariate
+ * @see TransferEntropyCalculator
+ */
+public class TransferEntropyCalculatorMultiVariateViaCondMutualInfo
+    extends TransferEntropyCalculatorViaCondMutualInfo
+    // which means we implement TransferEntropyCalculator 
+    implements TransferEntropyCalculatorMultiVariate {
+
+  /**
+   * Number of dimensions of the destination
+   */
+  protected int destDimensions = 1;
+  /**
+   * Number of dimensions of the source
+   */
+  protected int sourceDimensions = 1;
+
+  /**
+   * Construct a transfer entropy calculator using an instance of
+   * condMiCalculatorClassName as the underlying conditional mutual information calculator.
+   * 
+   * @param condMiCalculatorClassName fully qualified name of the class which must implement
+   *  {@link ConditionalMutualInfoCalculatorMultiVariate}
+   * @throws InstantiationException if the given class cannot be instantiated
+   * @throws IllegalAccessException if illegal access occurs while trying to create an instance
+   *   of the class
+   * @throws ClassNotFoundException if the given class is not found
+   */
+  public TransferEntropyCalculatorMultiVariateViaCondMutualInfo(String condMiCalculatorClassName)
+      throws InstantiationException, IllegalAccessException, ClassNotFoundException {
+    super(condMiCalculatorClassName);
+  }
+
+  /**
+   * Construct a transfer entropy calculator using an instance of
+   * condMiCalcClass as the underlying conditional mutual information calculator.
+   * 
+   * @param condMiCalcClass the class which must implement
+   *  {@link ConditionalMutualInfoCalculatorMultiVariate}
+   * @throws InstantiationException if the given class cannot be instantiated
+   * @throws IllegalAccessException if illegal access occurs while trying to create an instance
+   *   of the class
+   * @throws ClassNotFoundException if the given class is not found
+   */
+  public TransferEntropyCalculatorMultiVariateViaCondMutualInfo(Class<ConditionalMutualInfoCalculatorMultiVariate> condMiCalcClass)
+      throws InstantiationException, IllegalAccessException, ClassNotFoundException {
+    super(condMiCalcClass);
+  }
+
+  /**
+   * Construct this calculator by passing in a constructed but not initialised
+   * underlying Conditional Mutual information calculator.
+   * 
+   * @param condMiCalc An instantiated conditional mutual information calculator.
+   * @throws Exception if the supplied calculator has not yet been instantiated.
+   */
+  public TransferEntropyCalculatorMultiVariateViaCondMutualInfo(ConditionalMutualInfoCalculatorMultiVariate condMiCalc) throws Exception {
+    super(condMiCalc);
+  }
+  
+  /* (non-Javadoc)
+   * @see infodynamics.measures.continuous.ChannelCalculatorMultiVariate#initialise(int, int)
+   */
+  @Override
+  public void initialise(int sourceDimensions, int destDimensions)
+      throws Exception {
+    initialise(sourceDimensions, destDimensions, k, k_tau, l, l_tau, delay);
+  }
+
+  /* (non-Javadoc)
+   * @see infodynamics.measures.continuous.TransferEntropyCalculatorMultiVariate#initialise(int, int, int)
+   */
+  @Override
+  public void initialise(int k, int sourceDimensions, int destDimensions)
+      throws Exception {
+    initialise(sourceDimensions, destDimensions, k, k_tau, l, l_tau, delay);
+  }
+
+  /* (non-Javadoc)
+   * @see infodynamics.measures.continuous.TransferEntropyCalculatorViaCondMutualInfo#initialise(int, int, int, int, int)
+   */
+  @Override
+  public void initialise(int k, int k_tau, int l, int l_tau, int delay)
+      throws Exception {
+    initialise(sourceDimensions, destDimensions, k, k_tau, l, l_tau, delay);
+  }
+
+  /**
+   * Initialise the calculator for re-use with new observations.
+   * New embedding parameters, source and dest dimensions
+   * and source-destination delay
+   * may be supplied here; all other parameters
+   * remain unchanged.
+   * 
+   * @param sourceDimensions dimensionality of the source variable
+   * @param destDimensions dimensionality of the destination variable
+   * @param k Length of destination past history to consider
+   * @param k_tau embedding delay for the destination variable
+   * @param l length of source past history to consider
+   * @param l_tau embedding delay for the source variable
+   * @param delay time lag between last element of source and destination next value
+   */
+  public void initialise(int sourceDimensions, int destDimensions, int k, int k_tau, int l, int l_tau, int delay) throws Exception {
+    if (delay < 0) {
+      throw new Exception("Cannot compute TE with source-destination delay < 0");
+    }
+    this.sourceDimensions = sourceDimensions;
+    this.destDimensions = destDimensions;
+    this.k = k;
+    this.k_tau = k_tau;
+    this.l = l;
+    this.l_tau = l_tau;
+    this.delay = delay;
+    
+    // Now check which point we can start taking observations from in any
+    //  addObservations call. These two integers represent the last
+    //  point of the destination embedding, in the cases where the destination
+    //  embedding itself determines where we can start taking observations, or
+    //  the case where the source embedding plus delay is longer and so determines
+    //  where we can start taking observations.
+    int startTimeBasedOnDestPast = (k-1)*k_tau;
+    int startTimeBasedOnSourcePast = (l-1)*l_tau + delay - 1;
+    startTimeForFirstDestEmbedding = Math.max(startTimeBasedOnDestPast, startTimeBasedOnSourcePast);
+
+    condMiCalc.initialise(l*sourceDimensions, destDimensions, k*destDimensions);
+  }
+
+ 	/* (non-Javadoc)
+ 	 * @see infodynamics.measures.continuous.ChannelCalculatorMultiVariate#setObservations(double[][], double[][])
+ 	 */
+ 	@Override
+ 	public void setObservations(double[][] source, double[][] destination)
+ 			throws Exception {
+ 		if (source.length != destination.length) {
+ 			throw new Exception(String.format("Source and destination lengths (%d and %d) must match!",
+ 					source.length, destination.length));
+ 		}
+ 		if ((sourceDimensions == 1) && (destDimensions == 1)) {
+ 			// We'll be using the superclass for the computation
+ 			super.setObservations(MatrixUtils.selectColumn(source, 0),
+ 					MatrixUtils.selectColumn(destination, 0));
+ 			return;
+ 		}
+ 		if (source.length < startTimeForFirstDestEmbedding + 2) {
+ 			// There are no observations to add here, the time series is too short
+ 			throw new Exception("Not enough observations to set here given k, k_tau, l, l_tau and delay parameters");
+ 		}
+ 		double[][] currentDestPastVectors = 
+ 				MatrixUtils.makeDelayEmbeddingVector(destination, k, k_tau,
+ 						startTimeForFirstDestEmbedding,
+ 						destination.length - startTimeForFirstDestEmbedding - 1);
+ 		double[][] currentDestNextVectors =
+ 				MatrixUtils.makeDelayEmbeddingVector(destination, 1,
+ 						startTimeForFirstDestEmbedding + 1,
+ 						destination.length - startTimeForFirstDestEmbedding - 1);
+ 		double[][] currentSourcePastVectors = 
+ 				MatrixUtils.makeDelayEmbeddingVector(source, l, l_tau,
+ 						startTimeForFirstDestEmbedding + 1 - delay,
+ 						source.length - startTimeForFirstDestEmbedding - 1);
+ 		condMiCalc.setObservations(currentSourcePastVectors, currentDestNextVectors, currentDestPastVectors);
+ 	}
+ 
+ 	@Override
+ 	public void startAddObservations() {
+ 		if ((sourceDimensions == 1) && (destDimensions == 1)) {
+ 			// We'll be using the superclass for the computation
+ 			super.startAddObservations();
+ 			return;
+ 		}
+ 		// Otherwise initialise ourselves:
+ 		condMiCalc.startAddObservations();
+ 	}
+ 
+ 	/**
+ 	 * <p>Adds a new set of <b>univariate</b> observations to compute the PDFs from.
+ 	 * Can only be called on this multivariate calculator if the dimensions
+ 	 * of both source and destination are 1, otherwise throws an exception</p>
+ 	 * 
+ 	 * {@inheritDoc}
+ 	 * 
+ 	 * @param source univariate observations for the source variable
+ 	 * @param destination univariate observations for the destination variable
+ 	 * @throws Exception if initialised dimensions were not 1
+ 	 * @see {@link ChannelCalculator#addObservations(double[], double[])}
+ 	 */
+ 	@Override
+ 	public void addObservations(double[] source, double[] destination) throws Exception {
+ 
+ 		if ((sourceDimensions != 1) || (destDimensions != 1)) {
+ 			throw new Exception("Cannot call the univariate addObservations if you " +
+ 					"have initialised with dimension > 1 for either source or destination");
+ 		}
+ 		super.addObservations(source, destination);
+ 	}
+ 	
+ 	/* (non-Javadoc)
+ 	 * @see infodynamics.measures.continuous.ChannelCalculatorMultiVariate#addObservations(double[][], double[][])
+ 	 */
+ 	@Override
+ 	public void addObservations(double[][] source, double[][] destination)
+ 			throws Exception {
+ 		if (source.length != destination.length) {
+ 			throw new Exception(String.format("Source and destination lengths (%d and %d) must match!",
+ 					source.length, destination.length));
+ 		}
+ 		if ((sourceDimensions == 1) && (destDimensions == 1)) {
+ 			// We'll be using the superclass for the computation
+ 			super.addObservations(MatrixUtils.selectColumn(source, 0),
+ 					MatrixUtils.selectColumn(destination, 0));
+ 			return;
+ 		}
+ 		if (source.length < startTimeForFirstDestEmbedding + 2) {
+ 			// There are no observations to add here, the time series is too short
+ 			// Don't throw an exception, do nothing since more observations
+ 			//  can be added later.
+ 			return;
+ 		}
+ 		double[][] currentDestPastVectors = 
+ 				MatrixUtils.makeDelayEmbeddingVector(destination, k, k_tau,
+ 						startTimeForFirstDestEmbedding,
+ 						destination.length - startTimeForFirstDestEmbedding - 1);
+ 		double[][] currentDestNextVectors =
+ 				MatrixUtils.makeDelayEmbeddingVector(destination, 1,
+ 						startTimeForFirstDestEmbedding + 1,
+ 						destination.length - startTimeForFirstDestEmbedding - 1);
+ 		double[][] currentSourcePastVectors = 
+ 				MatrixUtils.makeDelayEmbeddingVector(source, l, l_tau,
+ 						startTimeForFirstDestEmbedding + 1 - delay,
+ 						source.length - startTimeForFirstDestEmbedding - 1);
+ 		condMiCalc.addObservations(currentSourcePastVectors, currentDestNextVectors, currentDestPastVectors);
+ 	}
+ 
+ 	/**
+ 	 * <p>Adds a new sub-series of <b>univariate</b> observations to compute the PDFs from.
+ 	 * Can only be called on this multivariate calculator if the dimensions
+ 	 * of both source and destination are 1, otherwise throws an exception</p>
+ 	 * 
+ 	 * {@inheritDoc}
+ 	 * 
+ 	 * @param source univariate observations for the source variable
+ 	 * @param destination univariate observations for the destination variable
+ 	 * @throws Exception if initialised dimensions were not 1
+ 	 * @see {@link ChannelCalculator#addObservations(double[], double[], int, int)}
+ 	 */
+ 	@Override
+ 	public void addObservations(double[] source, double[] destination,
+ 			int startTime, int numTimeSteps) throws Exception {
+ 		if ((sourceDimensions != 1) || (destDimensions != 1)) {
+ 			throw new Exception("Cannot call the univariate addObservations if you " +
+ 					"have initialised with dimension > 1 for either source or destination");
+ 		}
+ 		super.addObservations(source, destination, startTime, numTimeSteps);
+ 	}
+ 	
+ 	/* (non-Javadoc)
+ 	 * @see infodynamics.measures.continuous.ChannelCalculatorMultiVariate#addObservations(double[][], double[][], int, int)
+ 	 */
+ 	@Override
+ 	public void addObservations(double[][] source, double[][] destination,
+ 			int startTime, int numTimeSteps) throws Exception {
+ 		if (source.length != destination.length) {
+ 			throw new Exception(String.format("Source and destination lengths (%d and %d) must match!",
+ 					source.length, destination.length));
+ 		}
+ 		if ((sourceDimensions == 1) && (destDimensions == 1)) {
+ 			// We'll be using the superclass for the computation
+ 			super.addObservations(MatrixUtils.selectColumn(source, 0),
+ 					MatrixUtils.selectColumn(destination, 0),
+ 					startTime, numTimeSteps);
+ 			return;
+ 		}
+ 		if (source.length < startTime + numTimeSteps) {
+ 			// There are not enough observations given the arguments here
+ 			throw new Exception("Not enough observations to set here given startTime and numTimeSteps parameters");
+ 		}
+ 		addObservations(MatrixUtils.selectRows(source, startTime, numTimeSteps),
+ 					    MatrixUtils.selectRows(destination, startTime, numTimeSteps));
+ 	}
+ 
+ 	/**
+ 	 * <p>Adds a new sub-series of <b>univariate</b> observations to compute the PDFs from.
+ 	 * Can only be called on this multivariate calculator if the dimensions
+ 	 * of both source and destination are 1, otherwise throws an exception</p>
+ 	 * 
+ 	 * {@inheritDoc}
+ 	 * 
+ 	 * @param source univariate observations for the source variable
+ 	 * @param destination univariate observations for the destination variable
+ 	 * @throws Exception if initialised dimensions were not 1
+ 	 * @see {@link ChannelCalculator#setObservations(double[], double[], boolean[], boolean[])}
+ 	 */
+ 	public void setObservations(double[] source, double[] destination,
+ 			boolean[] sourceValid, boolean[] destValid) throws Exception {
+ 		
+ 		if ((sourceDimensions != 1) || (destDimensions != 1)) {
+ 			throw new Exception("Cannot call the univariate setObservations if you " +
+ 					"have initialised with dimension > 1 for either source or destination");
+ 		}
+ 		super.setObservations(source, destination, sourceValid, destValid);
+ 	}
+ 	
+ 	/* (non-Javadoc)
+ 	 * @see infodynamics.measures.continuous.ChannelCalculatorMultiVariate#setObservations(double[][], double[][], boolean[], boolean[])
+ 	 */
+ 	@Override
+ 	public void setObservations(double[][] source, double[][] destination,
+ 			boolean[] sourceValid, boolean[] destValid) throws Exception {
+ 		
+ 		if ((sourceDimensions == 1) && (destDimensions == 1)) {
+ 			// We'll be using the superclass for the computation
+ 			super.setObservations(MatrixUtils.selectColumn(source, 0),
+ 					MatrixUtils.selectColumn(destination, 0),
+ 					sourceValid, destValid);
+ 			return;
+ 		}
+ 
+ 		Vector<int[]> startAndEndTimePairs = computeStartAndEndTimePairs(sourceValid, destValid);
+ 		
+ 		// We've found the set of start and end times for this pair
+ 		startAddObservations();
+ 		for (int[] timePair : startAndEndTimePairs) {
+ 			int startTime = timePair[0];
+ 			int endTime = timePair[1];
+ 			addObservations(source, destination, startTime, endTime - startTime + 1);
+ 		}
+ 		finaliseAddObservations();
+ 	}
+ 
+ 	/* (non-Javadoc)
+ 	 * @see infodynamics.measures.continuous.ChannelCalculatorMultiVariate#setObservations(double[][], double[][], boolean[][], boolean[][])
+ 	 */
+ 	@Override
+ 	public void setObservations(double[][] source, double[][] destination,
+ 			boolean[][] sourceValid, boolean[][] destValid) throws Exception {
+ 		
+ 		if ((sourceDimensions == 1) && (destDimensions == 1)) {
+ 			// We'll be using the superclass for the computation
+ 			super.setObservations(MatrixUtils.selectColumn(source, 0),
+ 					MatrixUtils.selectColumn(destination, 0),
+ 					MatrixUtils.selectColumn(sourceValid, 0),
+ 					MatrixUtils.selectColumn(destValid, 0));
+ 			return;
+ 		}
+ 		boolean[] jointSourceValid = MatrixUtils.andRows(sourceValid);
+ 		boolean[] jointDestValid = MatrixUtils.andRows(destValid);
+ 		setObservations(source, destination, jointSourceValid, jointDestValid);
+ 	}
+ 
+ 	@Override
+ 	public void finaliseAddObservations() throws Exception {
+ 		if ((sourceDimensions == 1) && (destDimensions == 1)) {
+ 			// We'll be using the superclass for the computation
+ 			super.finaliseAddObservations();
+ 			return;
+ 		}
+ 		// Otherwise finalise ourselves:
+ 		condMiCalc.finaliseAddObservations();
+ 	}
+ 
+  /**
+   * <p>Computes the local values of the transfer entropy
+   *  for each valid observation in the supplied univariate observations
+   * Can only be called on this multivariate calculator if the dimensions
+   * of both source and destination are 1, otherwise throws an exception</p>
+   * 
+   * {@inheritDoc}
+   * 
+   * @param newSourceObservations univariate observations for the source variable
+   * @param newDestObservations univariate observations for the destination variable
+   * @throws Exception if initialised dimensions were not 1
+   */
+  public double[] computeLocalUsingPreviousObservations(double[] newSourceObservations,
+      double[] newDestObservations) throws Exception {
+
+    if ((sourceDimensions != 1) || (destDimensions != 1)) {
+      throw new Exception("Cannot call the univariate computeLocalUsingPreviousObservations if you " +
+          "have initialised with dimension > 1 for either source or destination");
+    }
+    return super.computeLocalUsingPreviousObservations(newSourceObservations, newDestObservations);
+  }
+  
+  @Override
+  public double[] computeLocalUsingPreviousObservations(double[][] newSourceObservations,
+      double[][] newDestObservations) throws Exception {
+    if (newSourceObservations.length != newDestObservations.length) {
+      throw new Exception(String.format("Source and destination lengths (%d and %d) must match!",
+          newSourceObservations.length, newDestObservations.length));
+    }
+    if (newDestObservations.length < startTimeForFirstDestEmbedding + 2) {
+      // There are no observations to compute for here
+      return new double[newDestObservations.length];
+    }
+    double[][] newDestPastVectors = 
+        MatrixUtils.makeDelayEmbeddingVector(newDestObservations, k, k_tau,
+            startTimeForFirstDestEmbedding,
+            newDestObservations.length - startTimeForFirstDestEmbedding - 1);
+    double[][] newDestNextVectors =
+        MatrixUtils.makeDelayEmbeddingVector(newDestObservations, 1,
+            startTimeForFirstDestEmbedding + 1,
+            newDestObservations.length - startTimeForFirstDestEmbedding - 1);
+    double[][] newSourcePastVectors = 
+        MatrixUtils.makeDelayEmbeddingVector(newSourceObservations, l, l_tau,
+            startTimeForFirstDestEmbedding + 1 - delay,
+            newSourceObservations.length - startTimeForFirstDestEmbedding - 1);
+    double[] local = condMiCalc.computeLocalUsingPreviousObservations(
+            newSourcePastVectors, newDestNextVectors, newDestPastVectors);
+    // Pad the front of the array with zeros where local TE isn't defined:
+    double[] localsToReturn = new double[local.length + startTimeForFirstDestEmbedding + 1];
+    System.arraycopy(local, 0, localsToReturn, startTimeForFirstDestEmbedding + 1, local.length);
+    return localsToReturn;
+  } 
+}